{
  "name": "pixiv-now",
<<<<<<< HEAD
  "version": "2.2.0",
=======
  "version": "2.2.1",
>>>>>>> a7309ca6
  "private": true,
  "main": "index.js",
  "repository": "https://github.com/GratisNow/PixivNow.git",
  "author": "Dragon-Fish <824399619@qq.com>",
  "license": "MIT",
  "scripts": {
    "start": "vite",
    "serve": "vercel dev",
    "build": "vuedx-typecheck ./src && vite build",
    "preview": "vercel deploy",
    "bump": "bump --nopublish"
  },
  "dependencies": {
    "@fortawesome/fontawesome-svg-core": "^1.2.35",
    "@fortawesome/free-solid-svg-icons": "^5.15.3",
    "@fortawesome/vue-fontawesome": "^3.0.0-4",
    "axios": "^0.21.1",
    "js-cookie": "^2.2.1",
    "nprogress": "^0.2.0",
    "vue": "^3.0.4",
    "vue-router": "^4.0.8"
  },
  "devDependencies": {
    "@dragon-fish/bump": "^0.0.15",
    "@types/js-cookie": "^2.2.7",
    "@types/nprogress": "^0.2.0",
    "@vercel/node": "^1.11.0",
    "@vitejs/plugin-vue": "^1.2.3",
    "@vue/compiler-sfc": "^3.0.4",
    "@vuedx/typecheck": "^0.3.1-insiders-1606311019.0",
    "@vuedx/typescript-plugin-vue": "^0.3.1-insiders-1606311019.0",
    "camelcase-object-deep": "^1.1.4",
    "cheerio": "^1.0.0-rc.10",
    "pug": "^3.0.2",
    "sass": "^1.34.1",
    "typescript": "^4.3.2",
    "vercel": "^23.0.0",
    "vite": "^1.0.0-rc.13"
  }
}<|MERGE_RESOLUTION|>--- conflicted
+++ resolved
@@ -1,10 +1,6 @@
 {
   "name": "pixiv-now",
-<<<<<<< HEAD
-  "version": "2.2.0",
-=======
   "version": "2.2.1",
->>>>>>> a7309ca6
   "private": true,
   "main": "index.js",
   "repository": "https://github.com/GratisNow/PixivNow.git",
