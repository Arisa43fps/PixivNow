--- conflicted
+++ resolved
@@ -62,7 +62,7 @@
     specifier: ^4.1.9
     version: 4.1.9
   '@types/node':
-    specifier: ^20.0.0
+    specifier: ^20.10.3
     version: 20.10.3
   '@types/nprogress':
     specifier: ^0.2.3
@@ -71,13 +71,8 @@
     specifier: ^3.0.11
     version: 3.0.11
   '@vitejs/plugin-vue':
-<<<<<<< HEAD
     specifier: ^4.5.1
     version: 4.5.1(vite@5.0.5)(vue@3.3.10)
-=======
-    specifier: ^4.5.0
-    version: 4.5.0(vite@5.0.5)(vue@3.3.8)
->>>>>>> d11a41c9
   '@vue/language-plugin-pug':
     specifier: ^1.8.25
     version: 1.8.25
@@ -125,11 +120,7 @@
     version: 32.6.1
   vite:
     specifier: ^5.0.5
-<<<<<<< HEAD
     version: 5.0.5(@types/node@20.10.3)(sass@1.69.5)
-=======
-    version: 5.0.5(@types/node@18.18.9)(sass@1.69.5)
->>>>>>> d11a41c9
 
 packages:
 
@@ -977,25 +968,15 @@
       ts-morph: 12.0.0
     dev: true
 
-<<<<<<< HEAD
   /@vitejs/plugin-vue@4.5.1(vite@5.0.5)(vue@3.3.10):
     resolution: {integrity: sha512-DaUzYFr+2UGDG7VSSdShKa9sIWYBa1LL8KC0MNOf2H5LjcTPjob0x8LbkqXWmAtbANJCkpiQTj66UVcQkN2s3g==}
-=======
-  /@vitejs/plugin-vue@4.5.0(vite@5.0.5)(vue@3.3.8):
-    resolution: {integrity: sha512-a2WSpP8X8HTEww/U00bU4mX1QpLINNuz/2KMNpLsdu3BzOpak3AGI1CJYBTXcc4SPhaD0eNRUp7IyQK405L5dQ==}
->>>>>>> d11a41c9
     engines: {node: ^14.18.0 || >=16.0.0}
     peerDependencies:
       vite: ^4.0.0 || ^5.0.0
       vue: ^3.2.25
     dependencies:
-<<<<<<< HEAD
       vite: 5.0.5(@types/node@20.10.3)(sass@1.69.5)
       vue: 3.3.10(typescript@5.3.2)
-=======
-      vite: 5.0.5(@types/node@18.18.9)(sass@1.69.5)
-      vue: 3.3.8(typescript@5.2.2)
->>>>>>> d11a41c9
     dev: true
 
   /@volar/language-core@1.11.1:
@@ -1421,6 +1402,7 @@
 
   /chownr@1.1.4:
     resolution: {integrity: sha512-jJ0bqzaylmJtVnNgzTeSOs8DPavpbYgEr/b0YL8/2GO3xJEhInFmhKMUnEJQjZumK7KXGFhUy89PrsJWlakBVg==}
+    requiresBuild: true
     dev: true
 
   /chownr@2.0.0:
@@ -1805,6 +1787,7 @@
 
   /end-of-stream@1.4.4:
     resolution: {integrity: sha512-+uw1inIHVPQoaVuHzRyXd21icM+cnt4CzD5rW+NC1wjOUSTOs+Te7FOv7AhN7vS9x/oIyhLP5PR1H+phQAHu5Q==}
+    requiresBuild: true
     dependencies:
       once: 1.4.0
     dev: true
@@ -3209,15 +3192,6 @@
       picocolors: 1.0.0
       source-map-js: 1.0.2
 
-  /postcss@8.4.32:
-    resolution: {integrity: sha512-D/kj5JNu6oo2EIy+XL/26JEDTlIbB8hw85G8StOE6L74RQAVVP5rej6wxCNqyMbR4RkPfqvezVbPw81Ngd6Kcw==}
-    engines: {node: ^10 || ^12 || >=14}
-    dependencies:
-      nanoid: 3.3.7
-      picocolors: 1.0.0
-      source-map-js: 1.0.2
-    dev: true
-
   /prettier@3.1.0:
     resolution: {integrity: sha512-TQLvXjq5IAibjh8EpBIkNKxO749UEWABoiIZehEPiY4GNpVdhaFKqSTu+QrlU6D2dPAfubRmtJTi4K4YkQ5eXw==}
     engines: {node: '>=14'}
@@ -3338,6 +3312,7 @@
 
   /pump@3.0.0:
     resolution: {integrity: sha512-LwZy+p3SFs1Pytd/jYct4wpv49HiYCqd9Rlc5ZVdk0V+8Yzv6jR5Blk3TRmPL1ft69TxP0IMZGJ+WPFU2BFhww==}
+    requiresBuild: true
     dependencies:
       end-of-stream: 1.4.4
       once: 1.4.0
@@ -3471,6 +3446,7 @@
 
   /safer-buffer@2.1.2:
     resolution: {integrity: sha512-YZo3K82SD7Riyi0E1EQPojLz7kpepnSQI9IyPbHHg1XXXevb5dJI7tpyN2ADxGcQbHG7vcyRHk0cbwqcQriUtg==}
+    requiresBuild: true
     dev: true
 
   /sass@1.69.5:
@@ -4003,11 +3979,7 @@
       - supports-color
     dev: true
 
-<<<<<<< HEAD
   /vite@5.0.5(@types/node@20.10.3)(sass@1.69.5):
-=======
-  /vite@5.0.5(@types/node@18.18.9)(sass@1.69.5):
->>>>>>> d11a41c9
     resolution: {integrity: sha512-OekeWqR9Ls56f3zd4CaxzbbS11gqYkEiBtnWFFgYR2WV8oPJRRKq0mpskYy/XaoCL3L7VINDhqqOMNDiYdGvGg==}
     engines: {node: ^18.0.0 || >=20.0.0}
     hasBin: true
@@ -4035,17 +4007,10 @@
       terser:
         optional: true
     dependencies:
-<<<<<<< HEAD
       '@types/node': 20.10.3
       esbuild: 0.19.8
       postcss: 8.4.32
       rollup: 4.6.1
-=======
-      '@types/node': 18.18.9
-      esbuild: 0.19.5
-      postcss: 8.4.32
-      rollup: 4.5.0
->>>>>>> d11a41c9
       sass: 1.69.5
     optionalDependencies:
       fsevents: 2.3.3
