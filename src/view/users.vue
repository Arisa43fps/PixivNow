--- conflicted
+++ resolved
@@ -143,11 +143,6 @@
 
 import ArtworkList from '@/components/ArtworksList/ArtworkList.vue'
 import ErrorPage from '@/components/ErrorPage.vue'
-<<<<<<< HEAD
-=======
-import Modal from '@/components/Modal.vue'
-import Placeholder from '@/components/Placeholder.vue'
->>>>>>> 2e632b12
 import ShowMore from '@/components/ShowMore.vue'
 
 import { getCache, setCache } from './siteCache'
@@ -272,7 +267,7 @@
 
   try {
     loadingBookmarks.value = true
-    const { data } = await ajax.get<{ works: ArtworkInfo }>(
+    const { data } = await ajax.get<{ works: ArtworkInfo; total: number }>(
       `/ajax/user/${target.userId}/illusts/bookmarks`,
       {
         params: new URLSearchParams({
