<template lang="pug">
NForm#login-form.not-logged-in(v-if='!userStore.isLoggedIn')
  RouterLink.button(
    :to='$route.query.back.toString()'
    v-if='$route.query.back'
  )
    IFaSolidAngleLeft
    | &nbsp;取消
  h1.title 设置 Pixiv 令牌
  NFormItem(
    :feedback='sessionIdInput && !validateSessionId(sessionIdInput) ? "哎呀，这个格式看上去不太对……" : error ? error : "这个格式看上去没问题，点击保存试试"',
    :validation-status='(sessionIdInput && !validateSessionId(sessionIdInput)) || error ? "error" : "success"'
    label='PHPSESSID'
    required
  )
    NInput(
      :class='validateSessionId(sessionIdInput) ? "valid" : "invalid"'
      v-model:value='sessionIdInput'
    )
  #submit
    NButton(
      :disabled='!!error || loading || !validateSessionId(sessionIdInput)'
      @click='async () => await submit()'
      block
      type='primary'
    ) {{ loading ? '登录中……' : '保存令牌' }}
  .tips
    h2 如何获取 Pixiv 令牌？
    p 访问 <a href="https://www.pixiv.net" target="_blank">www.pixiv.net</a> 源站并登录，打开浏览器控制台(f12)，点击“存储(storage)”一栏，在 cookie 列表里找到“键(key)”为<code>PHPSESSID</code>的一栏，将它的“值(value)”复制后填写到这里。
    p
      | 它应该形如：
      code(@click='exampleSessionId' title='此处的令牌为随机生成，仅供演示使用') {{ example }}
      | 。
    h2 PixivNow 会窃取我的个人信息吗？
    p 我们<strong>不会</strong>存储或转让您的个人信息以及 cookie。
    p 不过我们建议妥善保存您的 cookie。您在此处保存的信息若被他人获取有被盗号的风险。

#login-form.logged-in(v-if='userStore.isLoggedIn')
  RouterLink.button(
    :to='$route.query.back.toString()'
    v-if='$route.query.back'
  )
    i-fa-solid-angle-left
    | &nbsp;返回
  h1 查看 Pixiv 令牌
  NInput.token(:value='Cookies.get("PHPSESSID")' readonly)
  #submit
    NButton(@click='remove' type='error') 移除令牌
</template>

<script lang="ts" setup>
import Cookies from 'js-cookie'
import {
  exampleSessionId,
  validateSessionId,
  login,
  logout,
} from '@/components/userData'
<<<<<<< HEAD
import { useUserStore } from '@/composables/states'
=======
import { useUserStore } from '@/plugins/states'
import { NButton, NForm, NFormItem, NInput } from 'naive-ui'
>>>>>>> c095dd25

const example = ref(exampleSessionId())
const sessionIdInput = ref('')
const error = ref('')
const loading = ref(false)
const route = useRoute()
const router = useRouter()
const userStore = useUserStore()

function goBack(): void {
  const back = route.query.back
  if (back) {
    router.push(back as string)
  } else {
    router.push('/')
  }
}

async function submit(): Promise<void> {
  if (!validateSessionId(sessionIdInput.value)) {
    error.value = '哎呀，这个格式看上去不太对……'
    console.warn(error.value)
    return
  }
  try {
    loading.value = true
    const userData = await login(sessionIdInput.value)
    userStore.login(userData)
    error.value = ''
    goBack()
  } catch (err) {
    if (err instanceof Error) {
      error.value = err.message
    } else {
      error.value = '哎呀，出错了，请重试！'
    }
  } finally {
    loading.value = false
  }
}

function remove(): void {
  logout()
  userStore.logout()
  goBack()
}

watch(sessionIdInput, () => (error.value = ''))
</script>

<style scoped lang="sass">

#login-form
  width: 400px
  margin: 0 auto
  padding: 1rem
  box-sizing: border-box
  box-shadow: var(--theme-box-shadow)
  border-radius: 4px
  padding: 1rem
  transition: box-shadow .24s ease-in-out

  &:hover
    box-shadow: var(--theme-box-shadow-hover)

@media screen and (max-width: 500px)
  #login-form
    width: 100%

input
  width: 100%
  display: block
  padding: 4px 8px
  font-size: 1.2rem

#submit
  text-align: center
  margin: 1rem auto

  .btn
    width: 50%

code
  user-select: none

.status
  margin-top: 0.2rem
  text-align: center
  padding: 4px
  color: #fff

  &.valid
    background-color: green

  &.invalid
    background-color: #a00
</style><|MERGE_RESOLUTION|>--- conflicted
+++ resolved
@@ -56,12 +56,8 @@
   login,
   logout,
 } from '@/components/userData'
-<<<<<<< HEAD
 import { useUserStore } from '@/composables/states'
-=======
-import { useUserStore } from '@/plugins/states'
 import { NButton, NForm, NFormItem, NInput } from 'naive-ui'
->>>>>>> c095dd25
 
 const example = ref(exampleSessionId())
 const sessionIdInput = ref('')
