<template lang="pug">
footer.globalFooter
  p
    | &copy; Copyright {{ yearStr }}
    |
    a(href="https://github.com/PixivNow/PixivNow" target="_blank").
      PixivNow
</template>

<script lang="ts">
import { defineComponent } from 'vue'

export default defineComponent({
  name: 'comp-footer',
  setup() {
    const year = new Date().getFullYear()
    return {
      yearStr: 2021 === year ? year : `(2021 - ${year})`,
    }
  },
})
</script>
<style scoped lang="sass">
.globalFooter
  background-color: var(--theme-accent-color)
  padding: 0.4rem 1rem
  font-size: 1rem
<<<<<<< HEAD
  color: #fff
  position: absolute
  width: 100%
  box-sizing: border-box
  bottom: 0
  z-index: 10
=======
  color: var(--theme-accent-link-color)
>>>>>>> ead23a77

  a
    color: var(--theme-accent-link-color)
    text-decoration: underline
</style><|MERGE_RESOLUTION|>--- conflicted
+++ resolved
@@ -25,16 +25,12 @@
   background-color: var(--theme-accent-color)
   padding: 0.4rem 1rem
   font-size: 1rem
-<<<<<<< HEAD
-  color: #fff
+  color: var(--theme-accent-link-color)
   position: absolute
   width: 100%
   box-sizing: border-box
   bottom: 0
   z-index: 10
-=======
-  color: var(--theme-accent-link-color)
->>>>>>> ead23a77
 
   a
     color: var(--theme-accent-link-color)
