import { VercelRequest, VercelResponse } from '@vercel/node'
import axios from 'axios'
import { handleError } from './utils'
import { IMAGE_CACHE_SECONDS } from '../src/config'

export default async (req: VercelRequest, res: VercelResponse) => {
  const { __PREFIX, __PATH } = req.query
  if (!__PREFIX || !__PATH) {
    return res.status(400).send({ message: 'Missing param(s)' })
  }

  let domain
  switch (__PREFIX) {
    case 'image':
    case '-':
      // domain = 'i'
<<<<<<< HEAD
      res.redirect(`https://i.pixiv.cat/${__PATH}`)
      return
=======
      return res.redirect(`https://pximg.wjghj.workers.dev/${__PATH}`)
>>>>>>> 66375a74
    case '~':
      domain = 's'
      break
    default:
      return res.status(400).send({ message: 'Invalid request' })
  }

  const url = `https://${domain}.pximg.net/${__PATH}`

  getBuffer(url).then(
    ({ data, headers }) => {
      res.setHeader('content-type', headers?.['content-type'])
      res.setHeader('cache-control', `public, max-age=${IMAGE_CACHE_SECONDS}`)
      res.status(200).send(Buffer.from(data, 'base64'))
    },
    (err) => {
      handleError(err, res)
    }
  )
}

export function getBuffer(url: string) {
  return axios.get(url, {
    responseType: 'arraybuffer',
    headers: {
      referer: 'https://www.pixiv.net/',
      'user-agent':
        'Mozilla/5.0 (Windows NT 10.0; Win64; x64; rv:89.0) Gecko/20100101 Firefox/89.0',
    },
  })
}<|MERGE_RESOLUTION|>--- conflicted
+++ resolved
@@ -14,12 +14,7 @@
     case 'image':
     case '-':
       // domain = 'i'
-<<<<<<< HEAD
-      res.redirect(`https://i.pixiv.cat/${__PATH}`)
-      return
-=======
       return res.redirect(`https://pximg.wjghj.workers.dev/${__PATH}`)
->>>>>>> 66375a74
     case '~':
       domain = 's'
       break
